--- conflicted
+++ resolved
@@ -3973,20 +3973,6 @@
     - langchain
     - benchmark
     
-<<<<<<< HEAD
-- local: tool_calling
-  title: "Tool calling with Hugging Face"
-  thumbnail: /blog/assets/tool_calling/thumbnail.png
-  author: jofthomas
-  date: May 15, 2024
-  tags:
-    - nlp
-    - LLM
-    - agents
-    - inference
-    - guide
-    
-=======
 - local: leaderboard-arabic
   title: "Introducing the Open Arabic LLM Leaderboard"
   thumbnail: /blog/assets/leaderboards-on-the-hub/thumbnail_arabic.png
@@ -4019,4 +4005,15 @@
     - multimodal
     - LLM
     - vision
->>>>>>> ccd89a34
+
+- local: tool_calling
+  title: "Tool calling with Hugging Face"
+  thumbnail: /blog/assets/tool_calling/thumbnail.png
+  author: jofthomas
+  date: May 15, 2024
+  tags:
+    - nlp
+    - LLM
+    - agents
+    - inference
+    - guide
