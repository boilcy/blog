--- conflicted
+++ resolved
@@ -6384,7 +6384,6 @@
     - evaluation
     - ai
 
-<<<<<<< HEAD
 - local: trackio
   title: "Introducing Trackio: A Lightweight Experiment Tracking Library from Hugging Face"
   thumbnail: /blog/assets/trackio/thumbnail.gif
@@ -6394,7 +6393,7 @@
     - research
     - gradio
     - open-source
-=======
+
 - local: consilium-multi-llm
   title: "Consilium: When Multiple LLMs Collaborate"
   author: azettl
@@ -6413,5 +6412,4 @@
   date: July 18, 2025
   tags:
     - collaboration
-    - guide
->>>>>>> 42798ca5
+    - guide