# "thumbnail" attribute can be GIFs while in the blogpost itself it's better if it's a simple bitmap (because it will be used as a social thumbnail)
# make sure to optimize your "thumbnail" img with tinypng.com
- local: how-to-train
  title: How to train a new language model from scratch using Transformers and Tokenizers
  thumbnail: /blog/assets/01_how-to-train/how-to-train_blogpost.png
  author: julien-c
  date: February 14, 2020
  tags:
    - guide
    - nlp

- local: how-to-generate
  title: "How to generate text: using different decoding methods for language generation with Transformers"
  author: patrickvonplaten
  thumbnail: /blog/assets/02_how-to-generate/thumbnail.png
  date: March, 2020
  tags:
    - guide
    - nlp

- external: https://huggingface.co/zero-shot
  title: "Zero Shot Topic Classification"
  author: joeddav
  date: May 29, 2020
  tags:
    - research
    - nlp

- external: https://huggingface.co/calculator
  title: "How Big Should My Language Model Be?"
  author: teven
  date: June 8, 2020
  tags:
    - research
    - nlp

- external: https://yjernite.github.io/lfqa.html
  title: "Long Form Question Answering with ELI5"
  author: yjernite
  date: June 17, 2020
  tags:
    - guide
    - nlp

- local: reformer
  title: "The Reformer - Pushing the limits of language modeling"
  author: patrickvonplaten
  thumbnail: /blog/assets/03_reformer/thumbnail.png
  date: July 3, 2020
  tags:
    - research
    - nlp

- local: pytorch_block_sparse
  title: Block Sparse Matrices for Smaller and Faster Language Models
  author: madlag
  thumbnail: /blog/assets/04_pytorch_block_sparse/thumbnail.png
  date: Sep 10, 2020
  tags:
    - research
    - nlp

- external: https://huggingface.co/rag
  title: "Retrieval Augmented Generation (RAG)"
  author: yjernite
  date: September 28, 2020
  tags:
    - guide
    - nlp

- local: encoder-decoder
  title: "Transformer-based Encoder-Decoder Models"
  author: patrickvonplaten
  thumbnail: /blog/assets/05_encoder_decoder/thumbnail.png
  date: October 10, 2020
  tags:
    - research
    - nlp

- local: ray-tune
  title: "Hyperparameter Search with Transformers and Ray Tune"
  thumbnail: /blog/assets/06_ray_tune/ray-hf.jpg
  author: ray-project
  guest: true
  date: November 2, 2020
  tags:
    - open-source-collab
    - nlp

- local: porting-fsmt
  title: "Porting fairseq wmt19 translation system to transformers"
  thumbnail: /blog/assets/07_porting_fsmt/thumbnail.png
  author: stas
  date: November 3, 2020
  tags:
    - open-source-collab
    - nlp

- local: warm-starting-encoder-decoder
  title: "Leveraging Pre-trained Language Model Checkpoints for Encoder-Decoder Models"
  author: patrickvonplaten
  thumbnail: /blog/assets/08_warm_starting_encoder_decoder/thumbnail.png
  date: November 09, 2020
  tags:
    - guide
    - nlp

- local: accelerated-inference
  title: How we sped up transformer inference 100x for 🤗 API customers
  author: Narsil
  thumbnail: /blog/assets/09_accelerated_inference/thumbnail.png
  date: January 18, 2021
  tags:
    - analysis
    - nlp

- local: zero-deepspeed-fairscale
  title: "Fit More and Train Faster With ZeRO via DeepSpeed and FairScale"
  author: stas
  thumbnail: /blog/assets/11_zero_deepspeed_fairscale/zero-partitioning.png
  date: January 19, 2021
  tags:
    - guide

- local: tf-serving
  title: "Faster TensorFlow models in Hugging Face Transformers"
  author: jplu
  thumbnail: /blog/assets/10_tf-serving/thumbnail.png
  date: January 26, 2021
  tags:
    - guide
    - nlp

- local: pytorch-xla
  title: "Hugging Face on PyTorch / XLA TPUs"
  thumbnail: /blog/assets/13_pytorch_xla/pytorch_xla_thumbnail.png
  author: jysohn23
  guest: true
  date: February 9, 2021
  tags:
    - open-source-collab

- local: ray-rag
  title: "Retrieval Augmented Generation with Huggingface Transformers and Ray"
  thumbnail: /blog/assets/12_ray_rag/ray_arch_updated.png
  author: amogkam
  guest: true
  date: February 10, 2021
  tags:
    - open-source-collab
    - nlp

- local: simple-considerations
  title: "Simple considerations for simple people building fancy neural networks"
  author: VictorSanh
  thumbnail: /blog/assets/13_simple-considerations/henry-co-3coKbdfnAFg-unsplash.jpg
  date: February 25, 2021
  tags:
    - guide

- local: long-range-transformers
  title: "Hugging Face Reads, Feb. 2021 - Long-range Transformers"
  author: VictorSanh
  thumbnail: /blog/assets/14_long_range_transformers/EfficientTransformerTaxonomy.png
  date: March 09, 2021
  tags:
    - research
    - nlp

- local: fine-tune-wav2vec2-english
  title: "Fine-Tune Wav2Vec2 for English ASR with 🤗 Transformers"
  author: patrickvonplaten
  thumbnail: /blog/assets/15_fine_tune_wav2vec2/wav2vec2.png
  date: March 12, 2021
  tags:
    - guide
    - audio

- local: how-to-deploy-a-pipeline-to-google-clouds
  title: "My Journey to a serverless transformers pipeline on Google Cloud"
  author: Maxence
  guest: true
  date: March 18, 2021
  tags:
    - guide

- local: the-partnership-amazon-sagemaker-and-hugging-face
  title: "The Partnership: Amazon SageMaker and Hugging Face"
  author: philschmid
  thumbnail: /blog/assets/17_the_partnership_amazon_sagemaker_and_hugging_face/thumbnail.png
  date: March 23, 2021
  tags:
    - partnerships

- local: big-bird
  title: "Understanding BigBird's Block Sparse Attention"
  thumbnail: /blog/assets/18_big_bird/block-sparse-attn.gif
  author: vasudevgupta
  guest: true
  date: March 31, 2021
  tags:
    - community
    - research
    - nlp

- external: https://huggingface.co/blog/how_many_data_points
  title: "How many data points is a prompt worth?"
  author: teven
  date: April 5, 2021
  tags:
    - research
    - nlp

- local: sagemaker-distributed-training-seq2seq
  title: "Distributed Training: Train BART/T5 for Summarization using 🤗 Transformers and Amazon SageMaker"
  author: philschmid
  thumbnail: /blog/assets/19_sagemaker_distributed_training_seq2seq/thumbnail.png
  date: April 8, 2021
  tags:
    - guide
    - partnerships
    - nlp

- local: accelerate-library
  title: Introducing 🤗 Accelerate
  thumbnail: /blog/assets/20_accelerate_library/accelerate_diff.png
  author: sgugger
  date: April 16, 2021
  tags:
    - guide

- local: bert-cpu-scaling-part-1
  title: "Scaling-up BERT Inference on CPU (Part 1)"
  thumbnail: /blog/assets/21_bert_cpu_scaling_part_1/imgs/numa_set.png
  author: mfuntowicz
  date: April 20, 2021
  tags:
    - guide
    - nlp

- local: gradio
  title: "Using & Mixing Hugging Face Models with Gradio 2.0"
  author: abidlabs
  thumbnail: /blog/assets/22_gradio/gradio.png
  guest: true
  date: May 25, 2021
  tags:
    - open-source-collab
    - guide

- local: few-shot-learning-gpt-neo-and-inference-api
  title: "Few-shot learning in practice: GPT-NEO and the 🤗 Accelerated Inference API"
  author: philschmid
  thumbnail: /blog/assets/22_few_shot_learning_gpt_neo_and_inference_api/few-shot-prompt.png
  date: June 3, 2021
  tags:
    - guide
    - nlp

- local: sentence-transformers-in-the-hub
  title: "Sentence Transformers in the 🤗 Hub"
  author: nreimers
  date: June 28, 2021
  tags:
    - open-source-collab
    - nlp

- local: deploy-hugging-face-models-easily-with-amazon-sagemaker
  title: "Deploy Hugging Face models easily with Amazon SageMaker"
  author: philschmid
  date: July 8, 2021
  tags:
    - guide
    - partnerships

- local: spacy
  title: "Welcome spaCy to the 🤗 Hub"
  author: osanseviero
  thumbnail: /blog/assets/23_spacy/thumbnail.png
  date: July 13, 2021
  tags:
    - open-source-collab
    - nlp

- local: collaborative-training
  title: "Deep Learning over the Internet: Training Language Models Collaboratively"
  author: mryab
  guest: true
  thumbnail: /blog/assets/24_sahajBERT/thumbnail.png
  date: July 15, 2021
  tags:
    - research

- local: hardware-partners-program
  title: "Introducing Optimum: The Optimization Toolkit for Transformers at Scale"
  author: mfuntowicz
  thumbnail: /blog/assets/25_hardware_partners_program/carbon_inc_quantizer.png
  date: September 14, 2021
  tags:
    - guide

- local: graphcore
  title: "Hugging Face and Graphcore partner for IPU-optimized Transformers"
  author: sallydoherty
  guest: true
  thumbnail: /blog/assets/26_graphcore-ipu/thumbnail.png
  date: September 14, 2021
  tags:
    - graphcore
    - partnerships

- local: summer-at-huggingface
  title: "Summer at Hugging Face ☀️"
  author: huggingface
  thumbnail: /blog/assets/27_summer_at_huggingface/thumbnail.png
  date: September 24, 2021
  tags:
    - community

- local: gradio-spaces
  title: "Showcase Your Projects in Spaces using Gradio"
  author: merve
  thumbnail: /blog/assets/28_gradio-spaces/thumbnail.png
  date: October 5, 2021
  tags:
    - guide

- local: streamlit-spaces
  title: "Hosting your Models and Datasets on Hugging Face Spaces using Streamlit"
  author: merve
  thumbnail: /blog/assets/29_streamlit-spaces/thumbnail.png
  date: October 5, 2021
  tags:
    - guide

- local: fine-tune-clip-rsicd
  title: "Fine tuning CLIP with Remote Sensing (Satellite) images and captions"
  author: arampacha
  guest: true
  thumbnail: /blog/assets/30_clip_rsicd/clip-rsicd-header-image.png
  date: October 13, 2021
  tags:
    - community
    - cv
    - nlp

- local: the-age-of-ml-as-code
  title: "The Age of Machine Learning As Code Has Arrived"
  author: juliensimon
  thumbnail: /blog/assets/31_age_of_ml_as_code/01_entreprise_ml.png
  date: October 20, 2021
  tags:
    - analysis

- local: 1b-sentence-embeddings
  title: "Train a Sentence Embedding Model with 1B Training Pairs"
  author: asi
  guest: true
  thumbnail: /blog/assets/32_1b_sentence_embeddings/model.png
  date: October 25, 2021
  tags:
    - community
    - nlp

- local: large-language-models
  title: "Large Language Models: A New Moore's Law?"
  author: juliensimon
  thumbnail: /blog/assets/33_large_language_models/01_model_size.jpg
  date: October 26, 2021
  tags:
    - analysis
    - nlp

- local: course-launch-event
  title: "Course Launch Community Event"
  author: sgugger
  thumbnail: /blog/assets/34_course_launch/speakers_day1.png
  date: October 26, 2021
  tags:
    - community
    - nlp

- local: bert-cpu-scaling-part-2
  title: "Scaling up BERT-like model Inference on modern CPU - Part 2"
  author: mfuntowicz
  thumbnail: /blog/assets/35_bert_cpu_scaling_part_2/openmp.png
  date: November 4, 2021
  tags:
    - guide
    - nlp

- local: fine-tune-xlsr-wav2vec2
  title: "Fine-tuning XLS-R for Multi-Lingual ASR with 🤗 Transformers"
  author: patrickvonplaten
  thumbnail: /blog/assets/16_fine_tune_xlsr_wav2vec2/xlsr_wav2vec2.png
  date: November 15, 2021
  tags:
    - guide
    - audio

- local: accelerating-pytorch
  title: "Accelerating PyTorch distributed fine-tuning with Intel technologies"
  author: juliensimon
  thumbnail: /blog/assets/36_accelerating_pytorch/03_two_nodes.png
  date: November 19, 2021
  tags:
    - guide

- local: data-measurements-tool
  title: "Introducing the Data Measurements Tool: an Interactive Tool for Looking at Datasets"
  author: sasha
  thumbnail: /blog/assets/37_data-measurements-tool/basics_scroll.gif
  date: November 29, 2021
  tags:
    - research

- local: graphcore-getting-started
  title: "Getting Started with Hugging Face Transformers for IPUs with Optimum"
  author: internetoftim
  guest: true
  thumbnail: /blog/assets/38_getting_started_graphcore/graphcore_1.png
  date: November 30, 2021
  tags:
    - graphcore
    - guide

- local: snowball-fight
  title: "Introducing Snowball Fight ☃️, our First ML-Agents Environment"
  author: ThomasSimonini
  thumbnail: /blog/assets/39_introducing_snowball_fight/snowballfight.gif
  date: December 2, 2021
  tags:
    - research
    - rl

- local: codeparrot
  title: "Training CodeParrot 🦜 from Scratch"
  author: lvwerra
  thumbnail: /blog/assets/40_codeparrot/thumbnail.png
  date: December 8, 2021
  tags:
    - guide
    - research
    - nlp

- local: perceiver
  title: "Perceiver IO: a scalable, fully-attentional model that works on any modality"
  author: nielsr
  thumbnail: /blog/assets/41_perceiver/thumbnail.png
  date: December 15, 2021
  tags:
    - research
    - guide
    - nlp
    - audio
    - cv

- local: gradio-joins-hf
  title: "Gradio joins Hugging Face!"
  author: abidlabs
  thumbnail: /blog/assets/42_gradio_joins_hf/thumbnail.png
  date: December 21, 2021
  tags:
    - community
    - open-source-collab

- local: autonlp-prodigy
  title: "Active Learning with AutoNLP and Prodigy"
  author: abhishek
  thumbnail: /blog/assets/43_autonlp_prodigy/thumbnail.png
  date: December 23, 2021
  tags:
    - research
    - partnerships
    - nlp

- local: gptj-sagemaker
  title: "Deploy GPT-J 6B for inference using  Hugging Face Transformers and Amazon SageMaker"
  author: philschmid
  thumbnail: /blog/assets/45_gptj_sagemaker/thumbnail.png
  date: January 11, 2022
  tags:
    - partnerships
    - guide
    - nlp

- local: wav2vec2-with-ngram
  title: "Boost Wav2Vec2 with n-gram LM in 🤗 Transformers"
  author: patrickvonplaten
  thumbnail: /blog/assets/44_boost_wav2vec2_ngram/wav2vec2_ngram.png
  date: January 12, 2022
  tags:
    - research
    - guide
    - audio

- local: infinity-cpu-performance
  title: "Case Study: Millisecond Latency using Hugging Face Infinity and modern CPUs"
  author: philschmid
  thumbnail: /blog/assets/46_infinity_cpu_performance/thumbnail.png
  date: January 13, 2022
  tags:
    - analysis

- local: sb3
  title: "Welcome Stable-baselines3 to the Hugging Face Hub 🤗"
  author: ThomasSimonini
  thumbnail: /blog/assets/47_sb3/thumbnail.png
  date: January 21, 2022
  tags:
    - open-source-collab
    - rl

- local: searching-the-hub
  title: "Supercharged Searching on the Hugging Face Hub"
  author: muellerzr
  thumbnail: /blog/assets/48_hubsearch/thumbnail.png
  date: January 25, 2022
  tags:
    - guide

- local: asr-chunking
  title: "Making automatic speech recognition work on large files with Wav2Vec2 in 🤗 Transformers"
  author: Narsil
  thumbnail: /blog/assets/49_asr_chunking/thumbnail.png
  date: February 1, 2022
  tags:
    - guide
    - research
    - audio

- local: sentiment-analysis-python
  title: "Getting Started with Sentiment Analysis using Python"
  author: FedericoPascual
  thumbnail: /blog/assets/50_sentiment_python/thumbnail.png
  date: February 2, 2022
  tags:
    - sentiment-analysis
    - nlp
    - guide

- local: fine-tune-vit
  title: "Fine-Tune ViT for Image Classification with 🤗 Transformers"
  author: nateraw
  thumbnail: /blog/assets/51_fine_tune_vit/vit-thumbnail.jpg
  date: February 11, 2022
  tags:
    - guide
    - cv

- local: bert-101
  title: "BERT 101 🤗 State Of The Art NLP Model Explained"
  author: britneymuller
  thumbnail: /blog/assets/52_bert_101/thumbnail.jpg
  date: March 2, 2022
  tags:
    - guide
    - nlp

- local: constrained-beam-search
  title: "Guiding Text Generation with Constrained Beam Search in 🤗 Transformers"
  author: cwkeam
  guest: true
  thumbnail: /blog/assets/53_constrained_beam_search/thumbnail.png
  date: March 11, 2022
  tags:
    - guide
    - nlp

- local: image-search-datasets
  title: "Image search with 🤗 datasets"
  author: davanstrien
  thumbnail: /blog/assets/54_image_search_datasets/spaces_image_search.jpg
  date: March 16, 2022
  tags:
    - cv

- local: bert-inferentia-sagemaker
  title: "Accelerate BERT inference with Hugging Face Transformers and AWS inferentia"
  author: philschmid
  thumbnail: /blog/assets/55_bert_inferentia_sagemaker/thumbnail.png
  date: March 16, 2022
  tags:
    - partnerships
    - guide
    - nlp

- local: fine-tune-segformer
  title: "Fine-Tune a Semantic Segmentation Model with a Custom Dataset"
  author: segments-tobias
  thumbnail: /blog/assets/56_fine_tune_segformer/thumb.png
  date: March 17, 2022
  tags:
    - guide
    - partnerships
    - cv

- local: ai-residency
  title: "Announcing the 🤗 AI Research Residency Program"
  author: douwekiela
  thumbnail: /blog/assets/57_ai_residency/residency-thumbnail.jpg
  date: March 22, 2022
  tags:
    - community
    - research

- local: meg-mitchell-interview
  title: "Machine Learning Experts - Meg Mitchell Interview"
  author: britneymuller
  thumbnail: /blog/assets/57_meg_mitchell_interview/thumbnail.png
  date: March 23, 2022
  tags:
    - expert-acceleration-program
    - ml-experts

- local: decision-transformers
  title: "Introducing Decision Transformers on Hugging Face 🤗"
  author: edbeeching
  thumbnail: /blog/assets/58_decision-transformers/thumbnail.jpg
  date: March 28, 2022
  tags:
    - open-source-collab
    - guide
    - rl

- local: transformers-design-philosophy
  title: "Don't repeat yourself - 🤗 Transformers Design Philosophy"
  author: patrickvonplaten
  thumbnail: /blog/assets/59_transformers_philosophy/transformers.png
  date: April 5, 2022
  tags:
    - community

- local: habana
  title: "Habana Labs and Hugging Face Partner to Accelerate Transformer Model Training"
  author: susanlansing
  thumbnail: /blog/assets/60_habana/habana.png
  date: April 12, 2022
  tags:
    - partnerships

- local: lewis-tunstall-interview
  title: "Machine Learning Experts - Lewis Tunstall Interview"
  author: britneymuller
  thumbnail: /blog/assets/60_lewis_tunstall_interview/thumbnail.png
  date: April 13, 2022
  tags:
    - expert-acceleration-program
    - ml-experts

- local: carbon-emissions-on-the-hub
  title: "CO2 Emissions and the 🤗 Hub: Leading the Charge"
  author: sasha
  thumbnail: /blog/assets/60_carbon_emissions_on_the_hub/thumbnail.jpg
  date: April 22, 2022
  tags:
    - community
    - guide

- local: supercharge-customer-service-with-machine-learning
  title: "Supercharged Customer Service with Machine Learning"
  author: patrickvonplaten
  thumbnail: /blog/assets/61_supercharged_customer_service_with_nlp/thumbnail.png
  date: April 25, 2022
  tags:
    - guide
    - nlp

- local: education
  title: "Introducing Hugging Face for Education"
  author: Violette
  thumbnail: /blog/assets/61_education/thumbnail.png
  date: April 25, 2022
  tags:
    - community

- local: getting-started-habana
  title: "Getting Started with Transformers on Habana Gaudi"
  author: juliensimon
  thumbnail: /blog/assets/61_getting_started_habana/thumbnail.png
  date: April 26, 2022
  tags:
    - partnerships
    - guide

- local: ml-director-insights
  title: "Director of Machine Learning Insights [Series]"
  author: britneymuller
  thumbnail: /blog/assets/61_ml_director_insights/thumbnail.png
  date: April 27, 2022
  tags:
    - community
    - research

- local: opinion-classification-with-kili
  title: "Opinion Classification with Kili and HuggingFace AutoTrain"
  author: alperiox
  guest: true
  thumbnail: /blog/assets/59_opinion-classification-with-kili/thumbnail.png
  date: April 28, 2022
  tags:
    - guide

- local: pytorch-fsdp
  title: "Accelerate Large Model Training using PyTorch Fully Sharded Data Parallel"
  author: smangrul
  thumbnail: /blog/assets/62_pytorch_fsdp/fsdp-thumbnail.png
  date: May 2, 2022
  tags:
    - guide

- local: deep-rl-intro
  title: "An Introduction to Deep Reinforcement Learning"
  author: ThomasSimonini
  thumbnail: /blog/assets/63_deep_rl_intro/thumbnail.png
  date: May 4, 2022
  tags:
    - rl

- local: fastai
  title: "Welcome fastai to the Hugging Face Hub"
  author: espejelomar
  thumbnail: /blog/assets/64_fastai/fastai_hf_blog.png
  date: May 6, 2022
  tags:
    - guide
    - open-source-collab
    - community

- local: series-c
  title: "We Raised $100 Million for Open & Collaborative Machine Learning 🚀"
  author: The Hugging Face Team
  thumbnail: /blog/assets/65_series_c/thumbnail.jpg
  date: May 9, 2022
  tags:
    - news

- local: optimum-inference
  title: "Accelerated Inference with Optimum and Transformers Pipelines"
  author: philschmid
  thumbnail: /blog/assets/66_optimum_inference/thumbnail.png
  date: May 10, 2022
  tags:
    - guide
    - community

- local: ambassadors
  title: "Student Ambassador Program's call for applications is open!"
  author: Violette
  thumbnail: /blog/assets/67_ambassadors/thumbnail.png
  date: May 13, 2022
  tags:
    - community

- local: ml-director-insights-2
  title: "Director of Machine Learning Insights [Part 2: SaaS Edition]"
  author: britneymuller
  thumbnail: /blog/assets/67_ml_director_insights/thumbnail.png
  date: May 13, 2022
  tags:
    - community
    - research

- local: gradio-blocks
  title: "Gradio 3.0 is Out!"
  author: abidlabs
  thumbnail: /blog/assets/68_gradio_blocks/block-party.png
  date: May 16, 2022
  tags:
    - community
    - open-source-collab

- local: fellowship
  title: "Announcing the Hugging Face Fellowship Program"
  author: espejelomar
  thumbnail: /blog/assets/62_fellowship/fellowship-thumbnail.png
  date: May 17, 2022
  tags:
    - community

- local: sasha-luccioni-interview
  title: "Machine Learning Experts - Sasha Luccioni Interview"
  author: britneymuller
  thumbnail: /blog/assets/69_sasha_luccioni_interview/thumbnail.png
  date: May 17, 2022
  tags:
    - expert-acceleration-program
    - ml-experts

- local: deep-rl-q-part1
  title: "An Introduction to Q-Learning Part 1"
  author: ThomasSimonini
  thumbnail: /blog/assets/70_deep_rl_q_part1/thumbnail.gif
  date: May 18, 2022
  tags:
    - rl

- local: ethical-charter-multimodal
  title: "Putting ethical principles at the core of research lifecycle"
  author: SaulLu
  thumbnail: /blog/assets/71_ethical-charter/thumbnail.jpg
  date: May 19, 2022
  tags:
    - research
    - nlp
    - audio
    - cv

- local: sempre-health-eap-case-study
  title: "How Sempre Health is leveraging the Expert Acceleration Program to accelerate their ML roadmap"
  author: federicopascual
  thumbnail: /blog/assets/70_sempre_health/thumbnail.jpg
  date: May 19, 2022
  tags:
    - expert-acceleration-program
    - case-study

- local: deep-rl-q-part2
  title: "An Introduction to Q-Learning Part 2"
  author: ThomasSimonini
  thumbnail: /blog/assets/73_deep_rl_q_part2/thumbnail.gif
  date: May 20, 2022
  tags:
    - rl

- local: tapex
  title: "Efficient Table Pre-training without Real Data: An Introduction to TAPEX"
  author: SivilTaram
  thumbnail: /blog/assets/74_tapex/thumbnail.png
  guest: true
  date: May 23, 2022
  tags:
    - research
    - nlp
    - community

- local: hugging-face-endpoints-on-azure
  title: "Hugging Face Collaborates with Microsoft to Launch Hugging Face Endpoints on Azure"
  author: juliensimon
  thumbnail: /blog/assets/75_hugging_face_endpoints_on_azure/01.png
  date: May 24, 2022
  tags:
    - launch
    - cloud
    - azure

- local: community-update
  title: "Introducing Pull Requests and Discussions 🥳"
  author: victor
  thumbnail: /blog/assets/76_community_update/thumbnail.png
  date: May 25, 2022
  tags:
    - launch

- local: graphcore-update
  title: "Graphcore and Hugging Face Launch New Lineup of IPU-Ready Transformers"
  author: sallydoherty
  thumbnail: /blog/assets/77_graphcore-update/graphcore_update.png
  date: May 26, 2022
  tags:
    - graphcore
    - partnerships

- local: deep-rl-dqn
  title: "Deep Q-Learning with Atari"
  author: ThomasSimonini
  thumbnail: /blog/assets/78_deep_rl_dqn/thumbnail.gif
  date: June 7, 2022
  tags:
  - rl

- local: annotated-diffusion
  title: "The Annotated Diffusion Model"
  author: nielsr
  thumbnail: /blog/assets/78_annotated-diffusion/thumbnail.png
  date: June 7, 2022
  tags:
  - guide
  - diffusion
  - stable-diffusion

- external: https://huggingface.co/spaces/loubnabnl/code-generation-models
  title: "Code generation with Hugging Face"
  author: loubnabnl
  thumbnail: /blog/assets/79_code_generation_space/code_generation.png
  date: June 8, 2022
  tags:
    - guide
    - research
    - nlp

- external: https://huggingface.co/spaces/sentence-transformers/Sentence_Transformers_for_semantic_search
  title: "Using Sentence Transformers for semantic search"
  author: espejelomar
  thumbnail: /blog/assets/79_st_semantic_search/thumbnail.png
  date: June 10, 2022
  tags:
  - nlp
  - guide

- local: ml-director-insights-3
  title: "Director of Machine Learning Insights [Part 3: Finance Edition]"
  author: britneymuller
  thumbnail: /blog/assets/78_ml_director_insights/thumbnail.png
  date: June 14, 2022
  tags:
    - community
    - research

- local: intel
  title: "Intel and Hugging Face Partner to Democratize Machine Learning Hardware Acceleration"
  author: juliensimon
  thumbnail: /blog/assets/80_intel/01.png
  date: June 15, 2022
  tags:
    - hardware
    - intel
    - guide

- local: convert-transformers-to-onnx
  title: "Convert Transformers to ONNX with Hugging Face Optimum"
  author: philschmid
  thumbnail: /blog/assets/81_convert_transformers_to_onnx/thumbnail.png
  date: June 22, 2022
  tags:
    - guide
    - community
    - hardware

- local: getting-started-with-embeddings
  title: "Getting Started With Embeddings"
  author: espejelomar
  thumbnail: /blog/assets/80_getting_started_with_embeddings/thumbnail.png
  date: June 23, 2022
  tags:
  - guide
  - nlp

- local: eval-on-the-hub
  title: "Announcing Evaluation on the Hub"
  author: douwekiela
  thumbnail: /blog/assets/82_eval_on_the_hub/thumbnail.png
  date: June 28, 2022
  tags:
  - community
  - launch
  - guide

- local: accelerate-deepspeed
  title: "Accelerate Large Model Training using DeepSpeed"
  author: smangrul
  thumbnail: /blog/assets/83_accelerate_deepspeed/deepspeed-thumbnail.png
  date: June 28, 2022
  tags:
  - guide

- local: your-first-ml-project
  title: "Liftoff! How to get started with your first ML project 🚀"
  author: nimaboscarino
  thumbnail: /blog/assets/84_first_ml_project/thumbnail.png
  date: June 29, 2022
  tags:
    - guide

- local: deep-rl-pg
  title: "Policy Gradient with PyTorch"
  author: ThomasSimonini
  thumbnail: /blog/assets/85_policy_gradient/thumbnail.gif
  date: June 30, 2022
  tags:
  - rl

- local: sentiment-analysis-twitter
  title: "Getting Started with Sentiment Analysis on Twitter"
  author: FedericoPascual
  thumbnail: /blog/assets/85_sentiment_analysis_twitter/thumbnail.png
  date: July 7, 2022
  tags:
    - sentiment-analysis
    - nlp
    - guide

- local: bloom
  title: "Introducing The World's Largest Open Multilingual Language Model: BLOOM"
  author: BigScience
  thumbnail: /blog/assets/86_bloom/thumbnail.png
  date: July 12, 2022
  tags:
    - open-source-collab
    - community
    - research

- local: playlist-generator
  title: "Building a Playlist Generator with Sentence Transformers"
  author: NimaBoscarino
  thumbnail: /blog/assets/87_playlist_generator/thumbnail.png
  date: July 13, 2022
  tags:
    - nlp
    - guide

- local: bloom-megatron-deepspeed
  title: "The Technology Behind BLOOM Training"
  author: stas
  thumbnail: /blog/assets/86_bloom_megatron_deepspeed/thumbnail.png
  date: July 14, 2022
  tags:
    - nlp
    - llm

- local: mnist-adversarial
  title: "How to train your model dynamically using adversarial data"
  author: chrisjay
  thumbnail: /blog/assets/88_mnist_adversarial/mnist-adversarial.png
  date:  July 16, 2022
  tags:
  - mnist
  - adversarial
  - guide

- local: deep-rl-a2c
  title: "Advantage Actor Critic (A2C)"
  author: ThomasSimonini
  thumbnail: /blog/assets/89_deep_rl_a2c/thumbnail.gif
  date: July 22, 2022
  tags:
  - rl

- local: tf-serving-vision
  title: "Deploying TensorFlow Vision Models in Hugging Face with TF Serving"
  author: sayakpaul
  thumbnail: /blog/assets/90_tf_serving_vision/thumbnail.png
  date: July 25, 2022
  tags:
    - guide
    - cv

- local: tf-xla-generate
  title: "Faster Text Generation with TensorFlow and XLA"
  author: joaogante
  thumbnail: /blog/assets/91_tf_xla_generate/thumbnail.png
  date: July 27, 2022
  tags:
    - nlp
    - guide

- local: datasets-docs-update
  title: "Introducing new audio and vision documentation in 🤗 Datasets"
  author: stevhliu
  thumbnail: /blog/assets/87_datasets-docs-update/thumbnail.gif
  date: July 28, 2022
  tags:
    - audio
    - cv
    - community
    - announcement

- local: us-national-ai-research-resource
  title: "AI Policy @🤗: Comments on U.S. National AI Research Resource Interim Report"
  author: irenesolaiman
  thumbnail: /blog/assets/92_us_national_ai_research_resource/nairr_thumbnail.png
  date: August 1, 2022
  tags:
    - community

- local: nystromformer
  title: "Nyströmformer, Approximating self-attention in linear time and memory via the Nyström method"
  author: novice03
  thumbnail: /blog/assets/86_nystromformer/thumbnail.png
  date: August 2, 2022
  tags:
    - research
    - nlp

- local: introducing-private-hub
  title: "Introducing the Private Hub: A New Way to Build With Machine Learning"
  author: FedericoPascual
  thumbnail: /blog/assets/92_introducing_private_hub/thumbnail.png
  date: August 3, 2022
  tags:
    - announcement
    - private hub

- local: deep-rl-ppo
  title: "Proximal Policy Optimization (PPO)"
  author: ThomasSimonini
  thumbnail: /blog/assets/93_deep_rl_ppo/thumbnail.png
  date: August 5, 2022
  tags:
  - rl


- local: how-to-train-sentence-transformers
  title: "Train and Fine-Tune Sentence Transformers Models"
  author: espejelomar
  thumbnail: /blog/assets/95_training_st_models/thumbnail.png
  date: August 10, 2022
  tags:
  - guide
  - nlp


- local: deploy-tfserving-kubernetes
  title: "Deploying 🤗 ViT on Kubernetes with TF Serving"
  author: chansung
  thumbnail: /blog/assets/94_tf_serving_kubernetes/thumb.png
  date: August 11, 2022
  tags:
    - guide
    - cv

- local: tensorflow-philosophy
  title: "Hugging Face's TensorFlow Philosophy"
  author: rocketknight1
  thumbnail: /blog/assets/96_tensorflow_philosophy/thumbnail.png
  date: August 12, 2022
  tags:
    - nlp
    - cv
    - guide

- local: skops
  title: Introducing Skops
  author: merve
  thumbnail: /blog/assets/94_skops/introducing_skops.png
  date: August 12, 2022
  tags:
    - open-source-collab
    - scikit-learn
    - announcement
    - guide

- local: hf-bitsandbytes-integration
  title: "A Gentle Introduction to 8-bit Matrix Multiplication for transformers at scale using transformers, accelerate and bitsandbytes"
  author: ybelkada
  thumbnail: /blog/assets/96_hf_bitsandbytes_integration/Thumbnail_blue.png
  date: August 17, 2022
  tags:
    - nlp
    - llm
    - quantization

- local: vision-transformers
  title: "Deep Dive: Vision Transformers On Hugging Face Optimum Graphcore"
  author: juliensimon
  thumbnail: /blog/assets/97_vision_transformers/thumbnail.jpg
  date: August 18, 2022
  tags:
    - vision
    - graphcore

- local: deploy-vertex-ai
  title: "Deploying 🤗 ViT on Vertex AI"
  author: sayakpaul
  thumbnail: /blog/assets/97_vertex_ai/image1.png
  date: August 19, 2022
  tags:
    - guide
    - cv

- local: pretraining-bert
  title: "Pre-Train BERT with Hugging Face Transformers and Habana Gaudi"
  author: philschmid
  thumbnail: /blog/assets/99_pretraining_bert/thumbnail.png
  date: August 22, 2022
  tags:
    - nlp
    - partnerships
    - guide

- local: stable_diffusion
  title: "Stable Diffusion with 🧨 Diffusers"
  author: valhalla
  thumbnail: /blog/assets/98_stable_diffusion/thumbnail.png
  date: August 22, 2022
  tags:
  - guide
  - diffusion
  - nlp
  - text to image
  - clip
  - stable-diffusion
  - dalle

- local: spaces_3dmoljs
  title: "Visualize proteins on Hugging Face Spaces"
  author: duerrsimon
  thumbnail: /blog/assets/98_spaces_3dmoljs/thumbnail.png
  date: August 24, 2022
  tags:
    - research

- local: open_rail
  title: "OpenRAIL: Towards open and responsible AI licensing frameworks"
  author: CarlosMFerr
  thumbnail: /blog/assets/100_open_rail/100_open-rail.png
  date: August 31, 2022
  tags:
    - community

- local: train-decision-transformers
  title: "Train your first Decision Transformer"
  author: edbeeching
  thumbnail: /blog/assets/101_train-decision-transformers/thumbnail.gif
  date: September 08, 2022
  tags:
    - rl

- local: diffusers-2nd-month
  title: "What's new in Diffusers? 🎨"
  author: osanseviero
  thumbnail: /blog/assets/102_diffusers_2nd_month/inpainting.png
  date: September 12, 2022
  tags:
  - guide
  - diffusion
  - text_to_image
  - stable-diffusion

- local: megatron-training
  title: "How to train a Language Model with Megatron-LM"
  author: loubnabnl
  thumbnail: /blog/assets/100_megatron_training/thumbnail.png
  date: September 7, 2022
  tags:
    - guide
    - nlp

- local: bloom-inference-pytorch-scripts
  title: "Incredibly Fast BLOOM Inference with DeepSpeed and Accelerate"
  author: stas
  thumbnail: /blog/assets/bloom-inference-pytorch-scripts/thumbnail.png
  date: Sep 16, 2022
  tags:
    - nlp
    - llm
    - bloom
    - inference

- local: ethics-soc-1
  title: "Ethics and Society Newsletter #1"
  author: meg-huggingface
  thumbnail: /blog/assets/103_ethics-soc-1/thumbnail.png
  date: Sep 22, 2022
  tags:
    - ethics

- local: setfit
  title: "SetFit: Efficient Few-Shot Learning Without Prompts"
  author: Unso
  thumbnail: /blog/assets/103_setfit/intel_hf_logo.png
  date: September 26, 2022
  tags:
    - research
    - nlp

- local: accelerate-large-models
  title: "How 🤗 Accelerate runs very large models thanks to PyTorch"
  author: sgugger
  thumbnail: /blog/assets/104_accelerate-large-models/thumbnail.png
  date: September 27, 2022
  tags:
    - guide
    - research
    - open-source-collab

- local: autotrain-image-classification
  title: "Image Classification with AutoTrain"
  author: NimaBoscarino
  thumbnail: /blog/assets/105_autotrain-image-classification/thumbnail.png
  date: Sep 28, 2022
  tags:
    - autotrain
    - cv
    - guide

- local: zero-shot-eval-on-the-hub
  title: "Very Large Language Models and How to Evaluate Them"
  author: mathemakitten
  thumbnail: /blog/assets/106_zero_shot_eval_on_the_hub/thumbnail.png
  date: Oct 3, 2022
  tags:
    - autotrain
    - research
    - nlp

- local: japanese-stable-diffusion
  title: "Japanese Stable Diffusion"
  author: mkshing
  thumbnail: /blog/assets/106_japanese_stable_diffusion/jsd_thumbnail.png
  date: Oct 5, 2022
  tags:
    - diffusion
    - nlp
    - text-to-image
    - clip
    - stable-diffusion

- local: introducing-doi
  title: "Introducing DOI: the Digital Object Identifier to Datasets and Models"
  author: sylvestre
  thumbnail: /blog/assets/107_launching_doi/thumbnail.jpeg
  date: Oct 7, 2022
  tags:
    - community

- local: bloom-inference-optimization
  title: "Optimization story: Bloom inference"
  author: Narsil
  thumbnail: /blog/assets/bloom-inference-pytorch-scripts/thumbnail.png
  date: Oct 12, 2022
  tags:
    - open-source-collab
    - community
    - research

- local: stable_diffusion_jax
  title: "Stable Diffusion in JAX/Flax 🚀"
  author: pcuenca
  thumbnail: /blog/assets/108_stable_diffusion_jax/thumbnail.png
  date: Oct 13, 2022
  tags:
    - guide
    - diffusion
    - nlp
    - text-to-image
    - clip
    - stable-diffusion
    - dalle

- local: inference-endpoints
  title: "Getting started with Hugging Face Inference Endpoints"
  author: julsimon
  thumbnail: /blog/assets/109_inference_endpoints/endpoints05.png
  date: Oct 14, 2022
  tags:
    - guide
    - cloud
    - inference

- local: mteb
  title: "MTEB: Massive Text Embedding Benchmark"
  author: Muennighoff
  thumbnail: /blog/assets/110_mteb/thumbnail.png
  date: Oct 19, 2022
  tags:
    - nlp
    - research
    - llm
- local: pytorch-ddp-accelerate-transformers
  title: "From PyTorch DDP to 🤗 Accelerate to 🤗 Trainer, mastery of distributed training with ease"
  author: muellerzr
  thumbnail: /blog/assets/111_pytorch_ddp_accelerate_transformers/thumbnail.png
  date: October 21, 2022
  tags:
    - guide
    - research
    - open-source-collab

- local: evaluating-llm-bias
  title: "Evaluating Language Model Bias with 🤗 Evaluate"
  author: sasha
  thumbnail: /blog/assets/112_evaluating-llm-bias/thumbnail.png
  date: Oct 24, 2022
  tags:
    - ethics
    - research
    - nlp

- local: openvino
  title: "Accelerate your models with 🤗 Optimum Intel and OpenVINO"
  author: echarlaix
  thumbnail: /blog/assets/113_openvino/thumbnail.png
  date: November 2, 2022
  tags:
    - hardware
    - intel
    - guide

- local: fine-tune-whisper
  title: "Fine-Tune Whisper with 🤗 Transformers"
  author: sanchit-gandhi
  thumbnail: /blog/assets/111_fine_tune_whisper/thumbnail.jpg
  date: Nov 3, 2022
  tags:
    - guide
    - audio

- local: dreambooth
  title: "Training Stable Diffusion with Dreambooth using 🧨 Diffusers"
  author: valhalla
  thumbnail: /blog/assets/sd_dreambooth_training/thumbnail.jpg
  date: November 7, 2022
  tags:
    - diffusers
    - stable-diffusion
    - dreambooth
    - fine-tuning
    - guide

- local: pricing-update
  title: "Introducing our new pricing"
  author: sbrandeis
  thumbnail: /blog/assets/114_pricing-update/thumbnail.png
  date: November 8, 2022
  tags:
    - announcement

- local: introducing-csearch
  title: "Generating Human-level Text with Contrastive Search in Transformers 🤗"
  author: yxuansu
  thumbnail: /blog/assets/115_introducing_contrastive_search/thumbnail.png
  date: Nov 8, 2022
  tags:
    - nlp
    - text generation
    - research

- local: sentiment-analysis-fhe
  title: "Sentiment Classification with Fully Homomorphic Encryption using Concrete ML"
  author: jfrery-zama
  thumbnail: /blog/assets/sentiment-analysis-fhe/thumbnail.png
  date: November 17, 2022
  tags:
    - guide
    - privacy
    - research
    - FHE

- local: arxiv
  title: "Hugging Face Machine Learning Demos on arXiv"
  author: abidlabs
  thumbnail: /blog/assets/arxiv/thumbnail.png
  date: Nov 17, 2022
  tags:
    - research
    - community

- local: ml-director-insights-4
  title: "Director of Machine Learning Insights [Part 4]"
  author: Violette
  thumbnail: /blog/assets/78_ml_director_insights/part4.png
  date: November 23, 2022
  tags:
    - community
    - research

- local: inference-update
  title: "An Overview of Inference Solutions on Hugging Face"
  author: julsimon
  thumbnail: /blog/assets/116_inference_update/widget.png
  date: Nov 21, 2022
  tags:
    - guide
    - inference

- local: document-ai
  title: "Accelerating Document AI"
  author: rajistics
  thumbnail: /blog/assets/112_document-ai/thumbnail.png
  date: Nov 21, 2022
  tags:
    - guide
    - expert-acceleration-program

- local: diffusion-models-event
  title: "Diffusion Models Live Event"
  author: lewtun
  thumbnail: /blog/assets/diffusion-models-event/thumbnail.png
  date: Nov 25, 2022
  tags:
  - diffusion
  - nlp
  - text to image
  - clip
  - stable-diffusion
  - dalle

- local: interns-2023
  title: "We are hiring interns!"
  author: douwekiela
  thumbnail: /blog/assets/interns-2023/thumbnail.png
  date: November 29, 2022
  tags:
    - community
    - announcement

- local: vq-diffusion
  title: "VQ Diffusion with 🧨 Diffusers"
  author: williamberman
  thumbnail: /blog/assets/117_vq_diffusion/thumbnail.png
  date: November 30, 2022
  tags:
    - diffusers
    - diffusion
    - text-to-image

- local: time-series-transformers
  title: "Probabilistic Time Series Forecasting with 🤗 Transformers"
  author: nielsr
  thumbnail: /blog/assets/118_time-series-transformers/thumbnail.png
  date: December 1, 2022
  tags:
    - research

- local: diffusers-coreml
  title: "Using Stable Diffusion with Core ML on Apple Silicon"
  author: pcuenca
  thumbnail: /blog/assets/diffusers_coreml/thumbnail.png
  date: December 1, 2022
  tags:
    - coreml
    - diffusers
    - stable-diffusion
    - diffusion

- local: deep-learning-with-proteins
  title: "Deep Learning with Proteins"
  author: rocketknight1
  thumbnail: /blog/assets/119_deep_learning_with_proteins/folding_example.png
  date: December 2, 2022
  tags:
    - guide
    - fine-tuning

- local: elixir-bumblebee
  title: "From GPT2 to Stable Diffusion: Hugging Face arrives to the Elixir community"
  author: josevalim
  thumbnail: /blog/assets/120_elixir-bumblebee/thumbnail.png
  date: December 9, 2022
  tags:
    - elixir
    - transformers
    - stable-diffusion
    - nlp
    - open-source-collab

- local: rlhf
  title: "Illustrating Reinforcement Learning from Human Feedback (RLHF)"
  author: natolambert
  thumbnail: /blog/assets/120_rlhf/thumbnail.png
  date: December 9, 2022
  tags:
    - rlhf
    - rl
    - guide

<<<<<<< HEAD
- local: nyu-depth-v2
  title: "Welcoming NYU Depth V2 to 🤗 Datasets"
  author: sayakpaul
  thumbnail: /blog/assets/nyu-depth-v2/thumbnail.png
  date: December 20, 2022
  tags:
    - cv
    - depth-estimation
    - datasets
    - guide
=======
- local: habana-gaudi-2-benchmark
  title: "Faster Training and Inference: Habana Gaudi®2 vs Nvidia A100 80GB"
  author: regisss
  thumbnail: /blog/assets/habana-gaudi-2-benchmark/thumbnail.png
  date: December 14, 2022
  tags:
    - partnerships
    - habana

- local: audio-datasets
  title: "A Complete Guide to Audio Datasets"
  author: sanchit-gandhi
  thumbnail: /blog/assets/116_audio_datasets/thumbnail.jpg
  date: Dec 15, 2022
  tags:
    - guide
    - audio

- local: ethics-soc-2
  title: "Ethics and Society Newsletter #2"
  author: yjernite
  thumbnail: /blog/assets/122_ethics_soc_2/thumbnail-solstice.png
  date: Dec 15, 2022
  tags:
    - ethics
>>>>>>> c2ce8196
<|MERGE_RESOLUTION|>--- conflicted
+++ resolved
@@ -1545,7 +1545,32 @@
     - rl
     - guide
 
-<<<<<<< HEAD
+- local: habana-gaudi-2-benchmark
+  title: "Faster Training and Inference: Habana Gaudi®2 vs Nvidia A100 80GB"
+  author: regisss
+  thumbnail: /blog/assets/habana-gaudi-2-benchmark/thumbnail.png
+  date: December 14, 2022
+  tags:
+    - partnerships
+    - habana
+
+- local: audio-datasets
+  title: "A Complete Guide to Audio Datasets"
+  author: sanchit-gandhi
+  thumbnail: /blog/assets/116_audio_datasets/thumbnail.jpg
+  date: Dec 15, 2022
+  tags:
+    - guide
+    - audio
+
+- local: ethics-soc-2
+  title: "Ethics and Society Newsletter #2"
+  author: yjernite
+  thumbnail: /blog/assets/122_ethics_soc_2/thumbnail-solstice.png
+  date: Dec 15, 2022
+  tags:
+    - ethics
+
 - local: nyu-depth-v2
   title: "Welcoming NYU Depth V2 to 🤗 Datasets"
   author: sayakpaul
@@ -1556,30 +1581,4 @@
     - depth-estimation
     - datasets
     - guide
-=======
-- local: habana-gaudi-2-benchmark
-  title: "Faster Training and Inference: Habana Gaudi®2 vs Nvidia A100 80GB"
-  author: regisss
-  thumbnail: /blog/assets/habana-gaudi-2-benchmark/thumbnail.png
-  date: December 14, 2022
-  tags:
-    - partnerships
-    - habana
-
-- local: audio-datasets
-  title: "A Complete Guide to Audio Datasets"
-  author: sanchit-gandhi
-  thumbnail: /blog/assets/116_audio_datasets/thumbnail.jpg
-  date: Dec 15, 2022
-  tags:
-    - guide
-    - audio
-
-- local: ethics-soc-2
-  title: "Ethics and Society Newsletter #2"
-  author: yjernite
-  thumbnail: /blog/assets/122_ethics_soc_2/thumbnail-solstice.png
-  date: Dec 15, 2022
-  tags:
-    - ethics
->>>>>>> c2ce8196
+    