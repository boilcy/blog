--- conflicted
+++ resolved
@@ -6316,12 +6316,10 @@
     - gradio
     - multimodal
 
-<<<<<<< HEAD
+
 - local: screenenv
   title: "ScreenEnv: Deploy your full stack Desktop Agent"
-  authors:
-    - user: A-Mahla
-    - user: m-ric
+  author: A-Mahla
   thumbnail: /blog/assets/screenenv/screenenv.png
   date: July 10, 2025
   tags:
@@ -6330,7 +6328,7 @@
     - community
     - open-source
     - mcp
-=======
+
 - local: async-robot-inference
   title: "Asynchronous Robot Inference: Decoupling Action Prediction and Execution"
   author: fracapuano
@@ -6340,6 +6338,4 @@
     - lerobot
     - robotics
     - models
-    - open-source
-  
->>>>>>> c00c8bde
+    - open-source