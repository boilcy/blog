--- conflicted
+++ resolved
@@ -4282,7 +4282,16 @@
     - research
     - leaderboard
 
-<<<<<<< HEAD
+- local: intel-protein-language-model-protst
+  title: "Accelerating Protein Language Model ProtST on Intel Gaudi 2"
+  author: juliensimon
+  thumbnail: /blog/assets/intel-protein-language-model-protst/01.jpeg
+  date: July 3, 2024
+  tags:
+    - partnerships
+    - intel
+    - llm
+
 - local: multi-lora-serving
   title: "TGI Multi-LoRA: Deploy Once, Serve 30 Models"
   author: derek-thomas
@@ -4294,15 +4303,4 @@
     - LLM
     - lora
     - peft
-    - open-source
-=======
-- local: intel-protein-language-model-protst
-  title: "Accelerating Protein Language Model ProtST on Intel Gaudi 2"
-  author: juliensimon
-  thumbnail: /blog/assets/intel-protein-language-model-protst/01.jpeg
-  date: July 3, 2024
-  tags:
-    - partnerships
-    - intel
-    - llm
->>>>>>> 545d9f91
+    - open-source