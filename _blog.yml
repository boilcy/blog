--- conflicted
+++ resolved
@@ -4292,7 +4292,14 @@
     - intel
     - llm
 
-<<<<<<< HEAD
+- local: datasets-filters
+  title: "Announcing New Dataset Search Features"
+  author: lhoestq
+  thumbnail: /blog/assets/datasets-filters/thumbnail.png
+  date: Jul 8, 2024
+  tags:
+    - datasets
+
 - local: multi-lora-serving
   title: "TGI Multi-LoRA: Deploy Once, Serve 30 Models"
   author: derek-thomas
@@ -4305,13 +4312,4 @@
     - lora
     - peft
     - open-source
-    - guide
-=======
-- local: datasets-filters
-  title: "Announcing New Dataset Search Features"
-  author: lhoestq
-  thumbnail: /blog/assets/datasets-filters/thumbnail.png
-  date: Jul 8, 2024
-  tags:
-    - datasets
->>>>>>> b70c6f3a
+    - guide