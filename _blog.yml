--- conflicted
+++ resolved
@@ -4300,21 +4300,6 @@
   tags:
     - datasets
 
-<<<<<<< HEAD
-- local: multi-lora-serving
-  title: "TGI Multi-LoRA: Deploy Once, Serve 30 Models"
-  author: derek-thomas
-  thumbnail: /blog/assets/multi-lora-serving/thumbnail.png
-  date: Jul 8, 2024
-  tags:
-    - nlp
-    - tgi
-    - LLM
-    - lora
-    - peft
-    - open-source
-    - guide
-=======
 - local: sovereign-data-solution-case-study
   title: "Banque des Territoires (CDC Group) x Polyconseil x Hugging Face: Enhancing a Major French Environmental Program with a Sovereign Data Solution"
   author: florentgbelidji
@@ -4402,4 +4387,17 @@
     - research
     - datasets
     - community
->>>>>>> 2ea21be7
+
+- local: multi-lora-serving
+  title: "TGI Multi-LoRA: Deploy Once, Serve 30 Models"
+  author: derek-thomas
+  thumbnail: /blog/assets/multi-lora-serving/thumbnail.png
+  date: Jul 18, 2024
+  tags:
+    - nlp
+    - tgi
+    - LLM
+    - lora
+    - peft
+    - open-source
+    - guide