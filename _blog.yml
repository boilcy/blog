--- conflicted
+++ resolved
@@ -3935,28 +3935,25 @@
     - research
     - leaderboard
     - LLM
-<<<<<<< HEAD
+
+- local: cost-efficient-rag-applications-with-intel
+  title: "Building Cost-Efficient Enterprise RAG applications with Intel Gaudi 2 and Intel Xeon"
+  author: juliensimon
+  thumbnail: /blog/assets/cost_efficient_rag_applications_with_intel/main.jpg
+  date: May 9, 2024
+  tags:
+    - partnerships
+    - intel
+    - llm
     
 - local: energystarai_intro
   title: "Energy Star Ratings for AI Models - a Proposal"
   thumbnail: /blog/assets/energystarai-intro/thumbnail.png
   author: sasha
   guest: true
-  date: May 08, 2024
+  date: May 09, 2024
   tags:
     - energy
     - research
     - climate
-    - LLM
-=======
-
-- local: cost-efficient-rag-applications-with-intel
-  title: "Building Cost-Efficient Enterprise RAG applications with Intel Gaudi 2 and Intel Xeon"
-  author: juliensimon
-  thumbnail: /blog/assets/cost_efficient_rag_applications_with_intel/main.jpg
-  date: May 9, 2024
-  tags:
-    - partnerships
-    - intel
-    - llm
->>>>>>> 7ec5adbc
+    - LLM